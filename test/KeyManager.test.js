--- conflicted
+++ resolved
@@ -24,16 +24,10 @@
 const OPERATION_DEPLOY = 2;
 
 // Other
-<<<<<<< HEAD
-const EMPTY_PAYLOAD = "0x";
-const DUMMY_PAYLOAD = "0xaabbccdd123456780000000000";
-const ONE_ETH = web3.utils.toWei("1", "ether");
-=======
 const EMPTY_PAYLOAD = "0x"
 const DUMMY_PAYLOAD = "0xaabbccdd123456780000000000"
 const ONE_ETH = web3.utils.toWei("1", "ether")
 const DUMMY_PRIVATEKEY = '0xcafecafe7D0F0EBcafeC2D7cafe84cafe3248DDcafe8B80C421CE4C55A26cafe';
->>>>>>> e4e32c67
 
 let allowedAddresses = [
   web3.utils.toChecksumAddress("0xcafecafecafecafecafecafecafecafecafecafe"),
@@ -886,13 +880,6 @@
         )
         .encodeABI();
 
-<<<<<<< HEAD
-      let signature = web3.eth.accounts.wallet[externalApp].sign(
-        web3.utils.soliditySha3(
-          keyManager.address,
-          { t: "bytes", v: executeRelayedCallPayload },
-          nonce
-=======
 contract("KeyManager", async (accounts) => {
     
     let keyManager, 
@@ -924,7 +911,6 @@
         await erc725Account.setData(
             KEY_ALLOWEDADDRESSES + app.substr(2), 
             web3.eth.abi.encodeParameter('address[]', [targetContract.address, user])
->>>>>>> e4e32c67
         )
       ).signature;
 
@@ -975,158 +961,6 @@
         )
         .encodeABI();
 
-<<<<<<< HEAD
-      let signature = web3.eth.accounts.wallet[externalApp].sign(
-        web3.utils.soliditySha3(
-          keyManager.address,
-          { t: "bytes", v: executeRelayedCallPayload },
-          nonce
-        )
-      ).signature;
-
-      await truffleAssert.fails(
-        keyManager.executeRelayedCall(
-          executeRelayedCallPayload,
-          keyManager.address,
-          nonce,
-          signature
-        ),
-        "KeyManager:_checkPermissions: Not authorised to run this function"
-      );
-
-      let endResult = await targetContract.getNumber.call();
-      assert.equal(
-        endResult.toString(),
-        currentNumber.toString(),
-        "Number on TargetContract should have not changed"
-      );
-    });
-  });
-
-  context("> testing Security", async () => {
-    it("Should revert because caller has no permissions set", async () => {
-      let targetContractPayload = targetContract.contract.methods
-        .setName("Another name")
-        .encodeABI();
-      let executePayload = erc725Account.contract.methods
-        .execute(
-          OPERATION_CALL,
-          targetContract.address,
-          0,
-          targetContractPayload
-        )
-        .encodeABI();
-
-      await truffleAssert.fails(
-        keyManager.execute(executePayload, { from: accounts[3] }),
-        "KeyManager:_getUserPermissions: no permissions set for this user / caller"
-      );
-    });
-
-    it("Permissions should prevent ReEntrancy and prevent contract from re-calling and re-transfering ETH.", async () => {
-      // we assume the owner is not aware that some malicious code is present at the recipient address (the recipient being a smart contract)
-      // the owner simply aims to transfer 1 ether from his ERC725 Account to the recipient address (= the malicious contract)
-      let transferPayload = erc725Account.contract.methods
-        .execute(
-          OPERATION_CALL,
-          maliciousContract.address,
-          ONE_ETH,
-          EMPTY_PAYLOAD
-        )
-        .encodeABI();
-
-      let executePayload = keyManager.contract.methods
-        .execute(transferPayload)
-        .encodeABI();
-      // load the malicious payload, that will be executed in the fallback function (every time the contract receives ethers)
-      await maliciousContract.loadPayload(executePayload);
-
-      let initialAccountBalance = await web3.eth.getBalance(
-        erc725Account.address
-      );
-      let initialAttackerBalance = await web3.eth.getBalance(
-        maliciousContract.address
-      );
-      console.log("ERC725's initial account balance: ", initialAccountBalance);
-      console.log("Attacker's initial balance: ", initialAttackerBalance);
-
-      // try to drain funds via ReEntrancy
-      await keyManager.execute(transferPayload, { from: owner });
-
-      let newAccountBalance = await web3.eth.getBalance(erc725Account.address);
-      let newAttackerBalance = await web3.eth.getBalance(
-        maliciousContract.address
-      );
-      console.log("ERC725 account balance: ", newAccountBalance);
-      console.log("Attacker balance: ", newAttackerBalance);
-
-      assert.equal(
-        newAccountBalance,
-        initialAccountBalance - ONE_ETH,
-        "ERC725's account sent more than one ETH!"
-      );
-      assert.equal(
-        newAttackerBalance,
-        ONE_ETH,
-        "Attacker's account received more than one ETH!"
-      );
-    });
-
-    it("Replay Attack should fail because of invalid nonce", async () => {
-      let nonce = await keyManager.getNonce.call(newUser);
-
-      let executeRelayedCallPayload = erc725Account.contract.methods
-        .execute(
-          OPERATION_CALL,
-          maliciousContract.address,
-          ONE_ETH,
-          DUMMY_PAYLOAD
-        )
-        .encodeABI();
-
-      let signature = web3.eth.accounts.wallet[newUser].sign(
-        web3.utils.soliditySha3(
-          keyManager.address,
-          { t: "bytes", v: executeRelayedCallPayload },
-          nonce
-        )
-      ).signature;
-
-      // first call
-      let result = await keyManager.executeRelayedCall.call(
-        executeRelayedCallPayload,
-        keyManager.address,
-        nonce,
-        signature
-      );
-      assert.isTrue(
-        result,
-        "Low Level Call failed (=returned `false`) for: KeyManager:_checkPermissionsRelay > ERC725Account"
-      );
-      await truffleAssert.passes(
-        keyManager.executeRelayedCall(
-          executeRelayedCallPayload,
-          keyManager.address,
-          nonce,
-          signature
-        ),
-        "Should not have reverted"
-      );
-
-      // 2nd call = replay attack
-      await truffleAssert.fails(
-        keyManager.executeRelayedCall(
-          executeRelayedCallPayload,
-          keyManager.address,
-          nonce,
-          signature
-        ),
-        "KeyManager:executeRelayedCall: Incorrect nonce"
-      );
-    });
-  });
-});
-=======
         // user permissions
         let userPermissions = web3.utils.toHex(PERMISSION_SETDATA + PERMISSION_CALL)
         await erc725Account.setData(KEY_PERMISSIONS + user.substr(2), userPermissions, { from: owner })  
@@ -1793,5 +1627,4 @@
         })
     })
 
-})
->>>>>>> e4e32c67
+})