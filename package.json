{
  "name": "@lukso/universalprofile-smart-contracts",
<<<<<<< HEAD
  "version": "0.3.0",
=======
  "version": "0.2.2",
>>>>>>> 928902f9
  "description": "The reference implementation for universal profiles smart contracts",
  "directories": {
    "test": "test"
  },
  "files": [
    "contracts/**/*.sol",
    "!contracts/Helpers/**/*.sol",
    "artifacts/**/*.json",
    "README.md",
    "CONTRIBUTING.md",
    "LICENSE"
  ],
  "scripts": {
    "test": "NODE_NO_WARNINGS=1 jest",
    "build": "npx hardhat compile",
    "package": "npx hardhat prepare-package",
    "release": "run-s clean build package && npx standard-version",
    "clean": "rm -rf build && rm -rf types",
    "generate-types": "run-p generate-types:*",
    "generate-types:web3": "typechain --target=web3-v1 'build/contracts/*.json'",
    "generate-types:ethers": "typechain --target=ethers-v5 'build/contracts/*.json'",
    "remixd": "remixd -s . --remix-ide"
  },
  "repository": {
    "type": "git",
    "url": "git+https://github.com/lukso-network/universalprofile-smart-contracts.git"
  },
  "keywords": [
    "LSP",
    "solidity",
    "universalprofiles",
    "lukso",
    "ethereum"
  ],
  "author": "",
  "license": "Apache-2.0",
  "bugs": {
    "url": "https://github.com/lukso-network/universalprofile-smart-contracts/issues"
  },
  "homepage": "https://github.com/lukso-network/universalprofile-smart-contracts#readme",
  "dependencies": {
    "@erc725/smart-contracts": "^2.1.2",
    "@openzeppelin/contracts": "^4.3.0",
    "solidity-bytes-utils": "0.8.0"
  },
  "devDependencies": {
    "@erc725/erc725.js": "0.6.2-beta.4",
    "@ethereum-waffle/jest": "^3.3.0",
    "@openzeppelin/test-helpers": "0.5.13",
    "@nomiclabs/hardhat-ethers": "^2.0.2",
    "@nomiclabs/hardhat-waffle": "^2.0.1",
    "@nomiclabs/hardhat-web3": "^2.0.0",
    "@remix-project/remixd": "^0.5.1",
    "@typechain/ethers-v5": "^7.0.1",
    "@typechain/web3-v1": "^3.1.0",
    "@types/jest": "^27.0.1",
    "@types/node": "^16.7.4",
    "axios": "^0.21.4",
    "curl-to-node": "^0.1.0",
    "esbuild": "^0.12.24",
    "esbuild-jest": "^0.5.0",
    "eth-create2-calculator": "^1.1.5",
    "eth-gas-reporter": "^0.2.19",
    "ethers": "^5.4.6",
    "hardhat": "^2.6.2",
    "hardhat-packager": "^1.1.0",
    "jest": "^27.1.0",
    "keccak256": "1.0.3",
    "merkletreejs": "0.2.24",
    "npm-run-all": "^4.1.5",
    "standard-version": "^9.3.1",
    "ts-node": "^10.2.0",
    "typechain": "^5.1.2",
    "typescript": "^4.3.5",
    "web3": "^1.5.2",
    "web3-eth-contract": "^1.5.2"
  }
}<|MERGE_RESOLUTION|>--- conflicted
+++ resolved
@@ -1,10 +1,6 @@
 {
   "name": "@lukso/universalprofile-smart-contracts",
-<<<<<<< HEAD
   "version": "0.3.0",
-=======
-  "version": "0.2.2",
->>>>>>> 928902f9
   "description": "The reference implementation for universal profiles smart contracts",
   "directories": {
     "test": "test"
@@ -18,7 +14,7 @@
     "LICENSE"
   ],
   "scripts": {
-    "test": "NODE_NO_WARNINGS=1 jest",
+    "test": "npx hardhat compile --force; NODE_NO_WARNINGS=1 jest",
     "build": "npx hardhat compile",
     "package": "npx hardhat prepare-package",
     "release": "run-s clean build package && npx standard-version",
