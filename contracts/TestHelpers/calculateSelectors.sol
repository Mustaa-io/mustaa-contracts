--- conflicted
+++ resolved
@@ -18,18 +18,6 @@
         return i.universalReceiverDelegate.selector;
     }
 
-<<<<<<< HEAD
-    function calculateSelectorERC725X() public pure returns (bytes4) {
-        IERC725X i;
-        return i.execute.selector;
-    }
-
-    function calculateSelectorERC725Y() public pure returns (bytes4) {
-        IERC725Y i;
-        return i.getData.selector
-        ^ i.setData.selector;
-=======
-
     function calculateSelectorLSP6KeyManager() public pure returns (bytes4) {
         KeyManager i;
 
@@ -37,7 +25,6 @@
             ^ i.executeRelayCall.selector
             ^ i.getNonce.selector
             ^ i.isValidSignature.selector;
->>>>>>> ca725a25
     }
 
     function calculateSelectorERC1271() public pure returns (bytes4) {
