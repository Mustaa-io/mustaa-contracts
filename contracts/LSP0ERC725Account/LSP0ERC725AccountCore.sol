--- conflicted
+++ resolved
@@ -29,12 +29,9 @@
 abstract contract LSP0ERC725AccountCore is
     ERC725XCore,
     ERC725YCore,
-<<<<<<< HEAD
-    ClaimOwnership
-=======
+    ClaimOwnership,
     IERC1271,
     ILSP1UniversalReceiver
->>>>>>> 48d2dd3a
 {
     event ValueReceived(address indexed sender, uint256 indexed value);
 
@@ -116,7 +113,6 @@
         emit UniversalReceiver(_msgSender(), _typeId, returnValue, _data);
     }
 
-<<<<<<< HEAD
     function transferOwnership(address _newOwner)
         public
         virtual
@@ -124,7 +120,8 @@
         onlyOwner
     {
         ClaimOwnership.transferOwnership(_newOwner);
-=======
+    }
+
     /**
      * @dev See {IERC165-supportsInterface}.
      */
@@ -140,6 +137,5 @@
             interfaceId == _INTERFACEID_LSP0 ||
             interfaceId == _INTERFACEID_LSP1 ||
             super.supportsInterface(interfaceId);
->>>>>>> 48d2dd3a
     }
 }