// SPDX-License-Identifier: Apache-2.0
pragma solidity ^0.8.0;

// libraries
import {LSP6Utils} from "../../LSP6KeyManager/LSP6Utils.sol";

// modules
import {ERC725Y} from "@erc725/smart-contracts/contracts/ERC725Y.sol";
import {LSP6KeyManager} from "../../LSP6KeyManager/LSP6KeyManager.sol";

/**
 * Helper contract to test internal functions of the KeyManager
 */
contract KeyManagerInternalTester is LSP6KeyManager {
    using LSP6Utils for *;

    /* solhint-disable no-empty-blocks */
    constructor(address _account) LSP6KeyManager(_account) {}

    function getPermissionsFor(address _address) public view returns (bytes32) {
        return ERC725Y(account).getPermissionsFor(_address);
    }

    function getAllowedAddressesFor(address _address) public view returns (bytes memory) {
        return ERC725Y(account).getAllowedAddressesFor(_address);
    }

    function getAllowedFunctionsFor(address _address) public view returns (bytes memory) {
        return ERC725Y(account).getAllowedFunctionsFor(_address);
    }

<<<<<<< HEAD
    function verifyAllowedAddress(address _sender, address _recipient) public view {
=======
    function getAllowedERC725YKeysFor(address _address)
        public
        view
        returns (bytes memory)
    {
        return ERC725Y(account).getAllowedERC725YKeysFor(_address);
    }

    function verifyAllowedAddress(address _sender, address _recipient)
        public
        view
    {
>>>>>>> 8f95a795
        super._verifyAllowedAddress(_sender, _recipient);
    }

    function verifyAllowedFunction(address _sender, bytes4 _function) public view {
        super._verifyAllowedFunction(_sender, _function);
    }

<<<<<<< HEAD
    function includesPermissions(bytes32 _addressPermission, bytes32 _permissions)
        public
        pure
        returns (bool)
    {
=======
    function verifyAllowedERC725YKeys(
        address _from,
        bytes32[] memory _inputKeys
    ) public view {
        super._verifyAllowedERC725YKeys(_from, _inputKeys);
    }

    function includesPermissions(
        bytes32 _addressPermission,
        bytes32 _permissions
    ) public pure returns (bool) {
>>>>>>> 8f95a795
        return _addressPermission.includesPermissions(_permissions);
    }

    function countZeroBytes(bytes32 _key)
        public
        pure
        returns (uint256 zeroBytesCount_)
    {
        return super._countZeroBytes(_key);
    }
}<|MERGE_RESOLUTION|>--- conflicted
+++ resolved
@@ -29,22 +29,11 @@
         return ERC725Y(account).getAllowedFunctionsFor(_address);
     }
 
-<<<<<<< HEAD
-    function verifyAllowedAddress(address _sender, address _recipient) public view {
-=======
-    function getAllowedERC725YKeysFor(address _address)
-        public
-        view
-        returns (bytes memory)
-    {
+    function getAllowedERC725YKeysFor(address _address) public view returns (bytes memory) {
         return ERC725Y(account).getAllowedERC725YKeysFor(_address);
     }
 
-    function verifyAllowedAddress(address _sender, address _recipient)
-        public
-        view
-    {
->>>>>>> 8f95a795
+    function verifyAllowedAddress(address _sender, address _recipient) public view {
         super._verifyAllowedAddress(_sender, _recipient);
     }
 
@@ -52,33 +41,19 @@
         super._verifyAllowedFunction(_sender, _function);
     }
 
-<<<<<<< HEAD
+    function verifyAllowedERC725YKeys(address _from, bytes32[] memory _inputKeys) public view {
+        super._verifyAllowedERC725YKeys(_from, _inputKeys);
+    }
+
     function includesPermissions(bytes32 _addressPermission, bytes32 _permissions)
         public
         pure
         returns (bool)
     {
-=======
-    function verifyAllowedERC725YKeys(
-        address _from,
-        bytes32[] memory _inputKeys
-    ) public view {
-        super._verifyAllowedERC725YKeys(_from, _inputKeys);
-    }
-
-    function includesPermissions(
-        bytes32 _addressPermission,
-        bytes32 _permissions
-    ) public pure returns (bool) {
->>>>>>> 8f95a795
         return _addressPermission.includesPermissions(_permissions);
     }
 
-    function countZeroBytes(bytes32 _key)
-        public
-        pure
-        returns (uint256 zeroBytesCount_)
-    {
+    function countZeroBytes(bytes32 _key) public pure returns (uint256 zeroBytesCount_) {
         return super._countZeroBytes(_key);
     }
 }