// SPDX-License-Identifier: Apache-2.0
pragma solidity ^0.8.6;

// interfaces
import {IERC1271} from "@openzeppelin/contracts/interfaces/IERC1271.sol";
import {IERC725X} from "@erc725/smart-contracts/contracts/interfaces/IERC725X.sol";
import {ILSP6KeyManager} from "./ILSP6KeyManager.sol";

// modules
import {OwnableUnset} from "@erc725/smart-contracts/contracts/utils/OwnableUnset.sol";
import {ERC725Y} from "@erc725/smart-contracts/contracts/ERC725Y.sol";
import {ERC165} from "@openzeppelin/contracts/utils/introspection/ERC165.sol";

// libraries
import {BytesLib} from "solidity-bytes-utils/contracts/BytesLib.sol";
import {ECDSA} from "@openzeppelin/contracts/utils/cryptography/ECDSA.sol";
import {Address} from "@openzeppelin/contracts/utils/Address.sol";
import {ERC165CheckerCustom} from "../Utils/ERC165CheckerCustom.sol";
import {LSP2Utils} from "../LSP2ERC725YJSONSchema/LSP2Utils.sol";
import {LSP6Utils} from "./LSP6Utils.sol";

// errors
import "./LSP6Errors.sol";

// constants
import {_INTERFACEID_ERC1271, _ERC1271_MAGICVALUE, _ERC1271_FAILVALUE} from "../LSP0ERC725Account/LSP0Constants.sol";
import "./LSP6Constants.sol";
<<<<<<< HEAD
=======
import "./LSP6Errors.sol";
>>>>>>> 8f95a795

/**
 * @title Core implementation of a contract acting as a controller of an ERC725 Account, using permissions stored in the ERC725Y storage
 * @author Fabian Vogelsteller <frozeman>, Jean Cavallera (CJ42), Yamen Merhi (YamenMerhi)
 * @dev all the permissions can be set on the ERC725 Account using `setData(...)` with the keys constants below
 */
abstract contract LSP6KeyManagerCore is ILSP6KeyManager, ERC165 {
    using LSP2Utils for ERC725Y;
    using LSP6Utils for *;
    using Address for address;
    using ECDSA for bytes32;
    using ERC165CheckerCustom for address;

    address public override account;
    mapping(address => mapping(uint256 => uint256)) internal _nonceStore;

    /**
     * @dev See {IERC165-supportsInterface}.
     */
    function supportsInterface(bytes4 interfaceId) public view virtual override returns (bool) {
        return
            interfaceId == _INTERFACEID_LSP6 ||
            interfaceId == _INTERFACEID_ERC1271 ||
            super.supportsInterface(interfaceId);
    }

    /**
     * @inheritdoc ILSP6KeyManager
     */
    function getNonce(address _from, uint256 _channel) public view override returns (uint256) {
        uint128 nonceId = uint128(_nonceStore[_from][_channel]);
        return (uint256(_channel) << 128) | nonceId;
    }

    /**
     * @inheritdoc IERC1271
     */
    function isValidSignature(bytes32 _hash, bytes memory _signature)
        public
        view
        override
        returns (bytes4 magicValue)
    {
        address recoveredAddress = ECDSA.recover(_hash, _signature);

        return (
            ERC725Y(account).getPermissionsFor(recoveredAddress).includesPermissions(
                _PERMISSION_SIGN
            )
                ? _ERC1271_MAGICVALUE
                : _ERC1271_FAILVALUE
        );
    }

    /**
     * @inheritdoc ILSP6KeyManager
     */
    function execute(bytes calldata _data) external payable override returns (bytes memory) {
        _verifyPermissions(msg.sender, _data);

        // solhint-disable avoid-low-level-calls
        (bool success, bytes memory result_) = address(account).call{
            value: msg.value,
            gas: gasleft()
        }(_data);

        if (!success) {
            // solhint-disable reason-string
            if (result_.length < 68) revert();

            // solhint-disable no-inline-assembly
            assembly {
                result_ := add(result_, 0x04)
            }
            revert(abi.decode(result_, (string)));
        }

        emit Executed(msg.value, bytes4(_data));
        return result_.length > 0 ? abi.decode(result_, (bytes)) : result_;
    }

    /**
     * @inheritdoc ILSP6KeyManager
     */
    function executeRelayCall(
        address _signedFor,
        uint256 _nonce,
        bytes calldata _data,
        bytes memory _signature
    ) external payable override returns (bytes memory) {
        require(
            _signedFor == address(this),
            "executeRelayCall: Message not signed for this keyManager"
        );

        bytes memory blob = abi.encodePacked(
            address(this), // needs to be signed for this keyManager
            _nonce,
            _data
        );

        address signer = keccak256(blob).toEthSignedMessageHash().recover(_signature);

        require(_isValidNonce(signer, _nonce), "executeRelayCall: Invalid nonce");

        // increase nonce after successful verification
        _nonceStore[signer][_nonce >> 128]++;

        _verifyPermissions(signer, _data);

        // solhint-disable avoid-low-level-calls
        (bool success, bytes memory result_) = address(account).call{value: 0, gas: gasleft()}(
            _data
        );

        if (!success) {
            // solhint-disable reason-string
            if (result_.length < 68) revert();

            // solhint-disable no-inline-assembly
            assembly {
                result_ := add(result_, 0x04)
            }
            revert(abi.decode(result_, (string)));
        }

        emit Executed(msg.value, bytes4(_data));
        return result_.length > 0 ? abi.decode(result_, (bytes)) : result_;
    }

    /**
     * @notice verify the nonce `_idx` for `_from` (obtained via `getNonce(...)`)
     * @dev "idx" is a 256bits (unsigned) integer, where:
     *          - the 128 leftmost bits = channelId
     *      and - the 128 rightmost bits = nonce within the channel
     * @param _from caller address
     * @param _idx (channel id + nonce within the channel)
     */
    function _isValidNonce(address _from, uint256 _idx) internal view returns (bool) {
        // idx % (1 << 128) = nonce
        // (idx >> 128) = channel
        // equivalent to: return (nonce == _nonceStore[_from][channel]
        return (_idx % (1 << 128)) == (_nonceStore[_from][_idx >> 128]);
    }

    /**
     * @dev verify the permissions of the _from address that want to interact with the `account`
     * @param _from the address making the request
     * @param _data the payload that will be run on `account`
     */
    function _verifyPermissions(address _from, bytes calldata _data) internal view {
        bytes4 erc725Function = bytes4(_data[:4]);

        // get the permissions of the caller
        bytes32 permissions = ERC725Y(account).getPermissionsFor(_from);

        // skip permissions check if caller has all permissions (except SIGN as not required)
        if (permissions.includesPermissions(_ALL_EXECUTION_PERMISSIONS)) {
            _validateERC725Selector(erc725Function);
            return;
        }

        if (permissions == bytes32(0)) revert NoPermissionsSet(_from);

        if (erc725Function == setDataMultipleSelector) {
            _verifyCanSetData(_from, permissions, _data);
        } else if (erc725Function == IERC725X.execute.selector) {
            _verifyCanExecute(_from, permissions, _data);

            address to = address(bytes20(_data[48:68]));
            _verifyAllowedAddress(_from, to);

            if (to.code.length > 0) {
                _verifyAllowedStandard(_from, to);

                if (_data.length >= 168) {
                    // extract bytes4 function selector from payload passed to ERC725X.execute(...)
                    _verifyAllowedFunction(_from, bytes4(_data[164:168]));
                }
            }
        } else if (erc725Function == OwnableUnset.transferOwnership.selector) {
            if (!permissions.includesPermissions(_PERMISSION_CHANGEOWNER))
                revert NotAuthorised(_from, "TRANSFEROWNERSHIP");
        } else {
            revert("_verifyPermissions: unknown ERC725 selector");
        }
    }

    /**
     * @dev verify if `_from` has the required permissions to set some keys
     * on the linked ERC725Account
     * @param _from the address who want to set the keys
     * @param _data the ABI encoded payload `account.setData(keys, values)`
     * containing a list of keys-value pairs
     */
    function _verifyCanSetData(
        address _from,
        bytes32 _permissions,
        bytes calldata _data
    ) internal view {
        (bytes32[] memory inputKeys, bytes[] memory inputValues) = abi.decode(
            _data[4:],
            (bytes32[], bytes[])
        );

        bool isSettingERC725YKeys = false;

        // loop through the keys we are trying to set
        for (uint256 ii = 0; ii < inputKeys.length; ii++) {
            bytes32 key = inputKeys[ii];

            // prettier-ignore
            // if the key is a permission key
            if (bytes8(key) == _SET_PERMISSIONS_PREFIX) {
                _verifyCanSetPermissions(key, _from, _permissions);

                // "nullify permission keys, 
                // so that they do not get check against allowed ERC725Y keys
                inputKeys[ii] = bytes32(0);

            } else if (key == _LSP6_ADDRESS_PERMISSIONS_ARRAY_KEY) {
                uint256 arrayLength = uint256(bytes32(ERC725Y(account).getData(key)));
                uint256 newLength = uint256(bytes32(inputValues[ii]));

                if (newLength > arrayLength) {
                    if (!_permissions.includesPermissions(_PERMISSION_ADDPERMISSIONS))
                        revert NotAuthorised(_from, "ADDPERMISSIONS");
                } else {
                    if (!_permissions.includesPermissions(_PERMISSION_CHANGEPERMISSIONS))
                        revert NotAuthorised(_from, "CHANGEPERMISSIONS");
                }

            } else if (bytes16(key) == _LSP6_ADDRESS_PERMISSIONS_ARRAY_KEY_PREFIX) {

                if (!_permissions.includesPermissions(_PERMISSION_CHANGEPERMISSIONS))
                    revert NotAuthorised(_from, "CHANGEPERMISSIONS");
                    
            // if the key is any other bytes32 key
            } else {
                isSettingERC725YKeys = true;
            }
        }

        if (isSettingERC725YKeys) {
            if (!_permissions.includesPermissions(_PERMISSION_SETDATA))
                revert NotAuthorised(_from, "SETDATA");

            _verifyAllowedERC725YKeys(_from, inputKeys);
        }
    }

    function _verifyCanSetPermissions(
        bytes32 _key,
        address _from,
        bytes32 _callerPermissions
    ) internal view {
        // prettier-ignore
        // check if some permissions are already stored under this key
        if (bytes32(ERC725Y(account).getData(_key)) == bytes32(0)) {
            // if nothing is stored under this key,
            // we are trying to ADD permissions for a NEW address
            if (!_callerPermissions.includesPermissions(_PERMISSION_ADDPERMISSIONS))
                revert NotAuthorised(_from, "ADDPERMISSIONS");
        } else {
            // if there are already a value stored under this key,
            // we are trying to CHANGE the permissions of an address
            // (that has already some EXISTING permissions set)
            if (!_callerPermissions.includesPermissions(_PERMISSION_CHANGEPERMISSIONS)) 
                revert NotAuthorised(_from, "CHANGEPERMISSIONS");
        }
    }

<<<<<<< HEAD
    function _verifyAllowedERC725YKeys(address _from, bytes32[] memory _inputKeys) internal view {
        bytes memory allowedERC725YKeysEncoded = ERC725Y(account).getData(
            LSP2Utils.generateBytes20MappingWithGroupingKey(
                _LSP6_ADDRESS_ALLOWEDERC725YKEYS_MAP_KEY_PREFIX,
                bytes20(_from)
            )
        );
=======
    function _verifyAllowedERC725YKeys(
        address _from,
        bytes32[] memory _inputKeys
    ) internal view {
        bytes memory allowedERC725YKeysEncoded = ERC725Y(account)
            .getAllowedERC725YKeysFor(_from);
>>>>>>> 8f95a795

        // whitelist any ERC725Y key if nothing in the list
        if (allowedERC725YKeysEncoded.length == 0) return;

        bytes32[] memory allowedERC725YKeys = abi.decode(allowedERC725YKeysEncoded, (bytes32[]));

        uint256 zeroBytesCount;
        bytes32 mask;

        // loop through each allowed ERC725Y key retrieved from storage
        for (uint256 ii = 0; ii < allowedERC725YKeys.length; ii++) {
<<<<<<< HEAD
            // save the length of the slice
            // so to know which part to compare for each key we are trying to set
            (allowedKeySlice, sliceLength) = _extractKeySlice(allowedERC725YKeys[ii]);
=======
            // required to know which part of the input key to compare against the allowed key
            zeroBytesCount = _countZeroBytes(allowedERC725YKeys[ii]);
>>>>>>> 8f95a795

            // loop through each keys given as input
            for (uint256 jj = 0; jj < _inputKeys.length; jj++) {
                // skip permissions keys that have been previously marked "null"
                // (when checking permission keys or allowed ERC725Y keys from previous iterations)
                if (_inputKeys[jj] == bytes32(0)) continue;

<<<<<<< HEAD
                // extract the slice to compare with the allowed key
                inputKeySlice = BytesLib.slice(bytes.concat(_inputKeys[jj]), 0, sliceLength);

                isAllowedKey = keccak256(allowedKeySlice) == keccak256(inputKeySlice);

                // if the keys match, the key is allowed so stop iteration
                if (isAllowedKey) break;
=======
                assembly {
                    // the bitmask discard the last `n` bytes of the input key via ANDing &
                    // so to compare only the relevant parts of each ERC725Y keys
                    //
                    // `n = zeroBytesCount`
                    //
                    // eg:
                    //
                    // allowed key = 0xcafecafecafecafecafecafecafecafe00000000000000000000000000000000
                    //
                    //                        compare this part
                    //                 vvvvvvvvvvvvvvvvvvvvvvvvvvvvvvvv
                    //   input key = 0xcafecafecafecafecafecafecafecafe00000000000000000000000011223344
                    //
                    //         &                                              discard this part
                    //                                                 vvvvvvvvvvvvvvvvvvvvvvvvvvvvvvvv
                    //        mask = 0xffffffffffffffffffffffffffffffff00000000000000000000000000000000
                    //
                    // prettier-ignore
                    mask := shl(mul(8, zeroBytesCount), 0xffffffffffffffffffffffffffffffffffffffffffffffffffffffffffffffff)
                }
>>>>>>> 8f95a795

                if (allowedERC725YKeys[ii] == (_inputKeys[jj] & mask)) {
                    // if the input key matches the allowed key
                    // make it null to mark it as allowed
                    _inputKeys[jj] = bytes32(0);
                }
            }
        }

<<<<<<< HEAD
        // we always revert with the last not-allowed key that we found in the keys given as inputs
        if (isAllowedKey == false) revert NotAllowedERC725YKey(_from, notAllowedKey);
=======
        for (uint256 ii = 0; ii < _inputKeys.length; ii++) {
            if (_inputKeys[ii] != bytes32(0))
                revert NotAllowedERC725YKey(_from, _inputKeys[ii]);
        }
>>>>>>> 8f95a795
    }

    /**
     * @dev verify if `_from` has the required permissions to make an external call
     * via the linked ERC725Account
     * @param _from the address who want to run the execute function on the ERC725Account
     * @param _data the ABI encoded payload `account.execute(...)`
     */
    function _verifyCanExecute(
        address _from,
        bytes32 _permissions,
        bytes calldata _data
    ) internal pure {
        uint256 operationType = uint256(bytes32(_data[4:36]));
        uint256 value = uint256(bytes32(_data[68:100]));

        // TODO: to be removed, as delegatecall should be allowed in the future
        require(operationType != 4, "_verifyCanExecute: operation 4 `DELEGATECALL` not supported");

        (bytes32 permissionRequired, string memory operationName) = _extractPermissionFromOperation(
            operationType
        );

        if (!_permissions.includesPermissions(permissionRequired))
            revert NotAuthorised(_from, operationName);

        if ((value > 0) && !_permissions.includesPermissions(_PERMISSION_TRANSFERVALUE)) {
            revert NotAuthorised(_from, "TRANSFERVALUE");
        }
    }

    /**
     * @dev verify if `_from` is authorised to interact with address `_to` via the linked ERC725Account
     * @param _from the caller address
     * @param _to the address to interact with
     */
    function _verifyAllowedAddress(address _from, address _to) internal view {
        bytes memory allowedAddresses = ERC725Y(account).getAllowedAddressesFor(_from);

        // whitelist any address if nothing in the list
        if (allowedAddresses.length == 0) return;

        address[] memory allowedAddressesList = abi.decode(allowedAddresses, (address[]));

        for (uint256 ii = 0; ii < allowedAddressesList.length; ii++) {
            if (_to == allowedAddressesList[ii]) return;
        }
        revert NotAllowedAddress(_from, _to);
    }

    /**
     * @dev if `_from` is restricted to interact with contracts that implement a specific interface,
     * verify that `_to` implements one of these interface.
     * @param _from the caller address
     * @param _to the address of the contract to interact with
     */
    function _verifyAllowedStandard(address _from, address _to) internal view {
        bytes memory allowedStandards = ERC725Y(account).getData(
            LSP2Utils.generateBytes20MappingWithGroupingKey(
                _LSP6_ADDRESS_ALLOWEDSTANDARDS_MAP_KEY_PREFIX,
                bytes20(_from)
            )
        );

        // whitelist any standard interface (ERC165) if nothing in the list
        if (allowedStandards.length == 0) return;

        bytes4[] memory allowedStandardsList = abi.decode(allowedStandards, (bytes4[]));

        for (uint256 ii = 0; ii < allowedStandardsList.length; ii++) {
            if (_to.supportsERC165Interface(allowedStandardsList[ii])) return;
        }
        revert("Not Allowed Standards");
    }

    /**
     * @dev verify if `_from` is authorised to use the linked ERC725Account
     * to run a specific function `_functionSelector` at a target contract
     * @param _from the caller address
     * @param _functionSelector the bytes4 function selector of the function to run
     * at the target contract
     */
    function _verifyAllowedFunction(address _from, bytes4 _functionSelector) internal view {
        bytes memory allowedFunctions = ERC725Y(account).getAllowedFunctionsFor(_from);

        // whitelist any function if nothing in the list
        if (allowedFunctions.length == 0) return;

        bytes4[] memory allowedFunctionsList = abi.decode(allowedFunctions, (bytes4[]));

        for (uint256 ii = 0; ii < allowedFunctionsList.length; ii++) {
            if (_functionSelector == allowedFunctionsList[ii]) return;
        }
        revert NotAllowedFunction(_from, _functionSelector);
    }

    function _validateERC725Selector(bytes4 _selector) internal pure {
        // prettier-ignore
        require(
            _selector == setDataMultipleSelector ||
            _selector == IERC725X.execute.selector ||
            _selector == OwnableUnset.transferOwnership.selector,
            "_validateERC725Selector: invalid ERC725 selector"
        );
    }

    function _countZeroBytes(bytes32 _key) internal pure returns (uint256) {
        uint256 index = 31;

        // check each individual bytes of the key, starting from the end (right to left)
        // skip the empty bytes `0x00` to find the first non-empty bytes
        while (_key[index] == 0x00) index--;

        return 32 - (index + 1);
    }

    /**
     * @dev extract the required permission + a descriptive string, based on the `_operationType`
     * being run via ERC725Account.execute(...)
     * @param _operationType 0 = CALL, 1 = CREATE, 2 = CREATE2, etc... See ERC725X docs for more infos.
     * @return permissionsRequired_ (bytes32) the permission associated with the `_operationType`
     * @return operationName_ (string) the name of the opcode associated with `_operationType`
     */
    function _extractPermissionFromOperation(uint256 _operationType)
        internal
        pure
        returns (bytes32 permissionsRequired_, string memory operationName_)
    {
        require(_operationType < 5, "LSP6KeyManager: invalid operation type");

        if (_operationType == 0) return (_PERMISSION_CALL, "CALL");
        if (_operationType == 1) return (_PERMISSION_DEPLOY, "CREATE");
        if (_operationType == 2) return (_PERMISSION_DEPLOY, "CREATE2");
        if (_operationType == 3) return (_PERMISSION_STATICCALL, "STATICCALL");
    }
}<|MERGE_RESOLUTION|>--- conflicted
+++ resolved
@@ -25,10 +25,6 @@
 // constants
 import {_INTERFACEID_ERC1271, _ERC1271_MAGICVALUE, _ERC1271_FAILVALUE} from "../LSP0ERC725Account/LSP0Constants.sol";
 import "./LSP6Constants.sol";
-<<<<<<< HEAD
-=======
-import "./LSP6Errors.sol";
->>>>>>> 8f95a795
 
 /**
  * @title Core implementation of a contract acting as a controller of an ERC725 Account, using permissions stored in the ERC725Y storage
@@ -301,22 +297,8 @@
         }
     }
 
-<<<<<<< HEAD
     function _verifyAllowedERC725YKeys(address _from, bytes32[] memory _inputKeys) internal view {
-        bytes memory allowedERC725YKeysEncoded = ERC725Y(account).getData(
-            LSP2Utils.generateBytes20MappingWithGroupingKey(
-                _LSP6_ADDRESS_ALLOWEDERC725YKEYS_MAP_KEY_PREFIX,
-                bytes20(_from)
-            )
-        );
-=======
-    function _verifyAllowedERC725YKeys(
-        address _from,
-        bytes32[] memory _inputKeys
-    ) internal view {
-        bytes memory allowedERC725YKeysEncoded = ERC725Y(account)
-            .getAllowedERC725YKeysFor(_from);
->>>>>>> 8f95a795
+        bytes memory allowedERC725YKeysEncoded = ERC725Y(account).getAllowedERC725YKeysFor(_from);
 
         // whitelist any ERC725Y key if nothing in the list
         if (allowedERC725YKeysEncoded.length == 0) return;
@@ -328,14 +310,8 @@
 
         // loop through each allowed ERC725Y key retrieved from storage
         for (uint256 ii = 0; ii < allowedERC725YKeys.length; ii++) {
-<<<<<<< HEAD
-            // save the length of the slice
-            // so to know which part to compare for each key we are trying to set
-            (allowedKeySlice, sliceLength) = _extractKeySlice(allowedERC725YKeys[ii]);
-=======
             // required to know which part of the input key to compare against the allowed key
             zeroBytesCount = _countZeroBytes(allowedERC725YKeys[ii]);
->>>>>>> 8f95a795
 
             // loop through each keys given as input
             for (uint256 jj = 0; jj < _inputKeys.length; jj++) {
@@ -343,15 +319,6 @@
                 // (when checking permission keys or allowed ERC725Y keys from previous iterations)
                 if (_inputKeys[jj] == bytes32(0)) continue;
 
-<<<<<<< HEAD
-                // extract the slice to compare with the allowed key
-                inputKeySlice = BytesLib.slice(bytes.concat(_inputKeys[jj]), 0, sliceLength);
-
-                isAllowedKey = keccak256(allowedKeySlice) == keccak256(inputKeySlice);
-
-                // if the keys match, the key is allowed so stop iteration
-                if (isAllowedKey) break;
-=======
                 assembly {
                     // the bitmask discard the last `n` bytes of the input key via ANDing &
                     // so to compare only the relevant parts of each ERC725Y keys
@@ -373,7 +340,6 @@
                     // prettier-ignore
                     mask := shl(mul(8, zeroBytesCount), 0xffffffffffffffffffffffffffffffffffffffffffffffffffffffffffffffff)
                 }
->>>>>>> 8f95a795
 
                 if (allowedERC725YKeys[ii] == (_inputKeys[jj] & mask)) {
                     // if the input key matches the allowed key
@@ -383,15 +349,9 @@
             }
         }
 
-<<<<<<< HEAD
-        // we always revert with the last not-allowed key that we found in the keys given as inputs
-        if (isAllowedKey == false) revert NotAllowedERC725YKey(_from, notAllowedKey);
-=======
         for (uint256 ii = 0; ii < _inputKeys.length; ii++) {
-            if (_inputKeys[ii] != bytes32(0))
-                revert NotAllowedERC725YKey(_from, _inputKeys[ii]);
-        }
->>>>>>> 8f95a795
+            if (_inputKeys[ii] != bytes32(0)) revert NotAllowedERC725YKey(_from, _inputKeys[ii]);
+        }
     }
 
     /**
