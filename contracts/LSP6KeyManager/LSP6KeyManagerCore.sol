// SPDX-License-Identifier: Apache-2.0
pragma solidity ^0.8.6;

// interfaces
import {IERC1271} from "@openzeppelin/contracts/interfaces/IERC1271.sol";
import {IERC725X} from "@erc725/smart-contracts/contracts/interfaces/IERC725X.sol";
import {ILSP6KeyManager} from "./ILSP6KeyManager.sol";

// modules
import {OwnableUnset} from "@erc725/smart-contracts/contracts/utils/OwnableUnset.sol";
import {ERC725Y} from "@erc725/smart-contracts/contracts/ERC725Y.sol";
import {ERC165} from "@openzeppelin/contracts/utils/introspection/ERC165.sol";

// libraries
import {BytesLib} from "solidity-bytes-utils/contracts/BytesLib.sol";
import {ECDSA} from "@openzeppelin/contracts/utils/cryptography/ECDSA.sol";
import {Address} from "@openzeppelin/contracts/utils/Address.sol";
import {ERC165CheckerCustom} from "../Utils/ERC165CheckerCustom.sol";
import {LSP2Utils} from "../LSP2ERC725YJSONSchema/LSP2Utils.sol";
import {LSP6Utils} from "./LSP6Utils.sol";

// errors
import "./LSP6Errors.sol";

// constants
import {_INTERFACEID_ERC1271, _ERC1271_MAGICVALUE, _ERC1271_FAILVALUE} from "../LSP0ERC725Account/LSP0Constants.sol";
import "./LSP6Constants.sol";

/**
 * @title Core implementation of a contract acting as a controller of an ERC725 Account, using permissions stored in the ERC725Y storage
 * @author Fabian Vogelsteller <frozeman>, Jean Cavallera (CJ42), Yamen Merhi (YamenMerhi)
 * @dev all the permissions can be set on the ERC725 Account using `setData(...)` with the keys constants below
 */
abstract contract LSP6KeyManagerCore is ILSP6KeyManager, ERC165 {
    using LSP2Utils for ERC725Y;
    using LSP6Utils for *;
    using Address for address;
    using ECDSA for bytes32;
    using ERC165CheckerCustom for address;

    address public override target;
    mapping(address => mapping(uint256 => uint256)) internal _nonceStore;

    /**
     * @dev See {IERC165-supportsInterface}.
     */
    function supportsInterface(bytes4 interfaceId) public view virtual override returns (bool) {
        return
            interfaceId == _INTERFACEID_LSP6 ||
            interfaceId == _INTERFACEID_ERC1271 ||
            super.supportsInterface(interfaceId);
    }

    /**
     * @inheritdoc ILSP6KeyManager
     */
    function getNonce(address _from, uint256 _channel) public view override returns (uint256) {
        uint128 nonceId = uint128(_nonceStore[_from][_channel]);
        return (uint256(_channel) << 128) | nonceId;
    }

    /**
     * @inheritdoc IERC1271
     */
    function isValidSignature(bytes32 _hash, bytes memory _signature)
        public
        view
        override
        returns (bytes4 magicValue)
    {
        address recoveredAddress = ECDSA.recover(_hash, _signature);

        return (
<<<<<<< HEAD
            ERC725Y(account).getPermissionsFor(recoveredAddress).includesPermissions(
=======
            ERC725Y(target).getPermissionsFor(recoveredAddress).includesPermissions(
>>>>>>> 9c8b9275
                _PERMISSION_SIGN
            )
                ? _ERC1271_MAGICVALUE
                : _ERC1271_FAILVALUE
        );
    }

    /**
     * @inheritdoc ILSP6KeyManager
     */
    function execute(bytes calldata _data) external payable override returns (bytes memory) {
        _verifyPermissions(msg.sender, _data);

        // solhint-disable avoid-low-level-calls
        (bool success, bytes memory result_) = address(target).call{
            value: msg.value,
            gas: gasleft()
        }(_data);

        if (!success) {
            // solhint-disable reason-string
            if (result_.length < 68) revert();

            // solhint-disable no-inline-assembly
            assembly {
                result_ := add(result_, 0x04)
            }
            revert(abi.decode(result_, (string)));
        }

        emit Executed(msg.value, bytes4(_data));
        return result_.length != 0 ? abi.decode(result_, (bytes)) : result_;
    }

    /**
     * @inheritdoc ILSP6KeyManager
     */
    function executeRelayCall(
        address _signedFor,
        uint256 _nonce,
        bytes calldata _data,
        bytes memory _signature
    ) external payable override returns (bytes memory) {
        require(
            _signedFor == address(this),
            "executeRelayCall: Message not signed for this keyManager"
        );

        bytes memory blob = abi.encodePacked(
            address(this), // needs to be signed for this keyManager
            _nonce,
            _data
        );

        address signer = keccak256(blob).toEthSignedMessageHash().recover(_signature);

        require(_isValidNonce(signer, _nonce), "executeRelayCall: Invalid nonce");

        // increase nonce after successful verification
        _nonceStore[signer][_nonce >> 128]++;

        _verifyPermissions(signer, _data);

        // solhint-disable avoid-low-level-calls
<<<<<<< HEAD
        (bool success, bytes memory result_) = address(account).call{value: 0, gas: gasleft()}(
=======
        (bool success, bytes memory result_) = address(target).call{value: 0, gas: gasleft()}(
>>>>>>> 9c8b9275
            _data
        );

        if (!success) {
            // solhint-disable reason-string
            if (result_.length < 68) revert();

            // solhint-disable no-inline-assembly
            assembly {
                result_ := add(result_, 0x04)
            }
            revert(abi.decode(result_, (string)));
        }

        emit Executed(msg.value, bytes4(_data));
        return result_.length != 0 ? abi.decode(result_, (bytes)) : result_;
    }

    /**
     * @notice verify the nonce `_idx` for `_from` (obtained via `getNonce(...)`)
     * @dev "idx" is a 256bits (unsigned) integer, where:
     *          - the 128 leftmost bits = channelId
     *      and - the 128 rightmost bits = nonce within the channel
     * @param _from caller address
     * @param _idx (channel id + nonce within the channel)
     */
    function _isValidNonce(address _from, uint256 _idx) internal view returns (bool) {
        // idx % (1 << 128) = nonce
        // (idx >> 128) = channel
        // equivalent to: return (nonce == _nonceStore[_from][channel]
        return (_idx % (1 << 128)) == (_nonceStore[_from][_idx >> 128]);
    }

    /**
     * @dev verify the permissions of the _from address that want to interact with the `target`
     * @param _from the address making the request
     * @param _data the payload that will be run on `target`
     */
    function _verifyPermissions(address _from, bytes calldata _data) internal view {
        bytes4 erc725Function = bytes4(_data[:4]);

        // get the permissions of the caller
        bytes32 permissions = ERC725Y(target).getPermissionsFor(_from);

        // skip permissions check if caller has all permissions (except SIGN as not required)
        if (permissions.includesPermissions(_ALL_EXECUTION_PERMISSIONS)) {
            _validateERC725Selector(erc725Function);
            return;
        }

        if (permissions == bytes32(0)) revert NoPermissionsSet(_from);

        if (erc725Function == setDataMultipleSelector) {
            _verifyCanSetData(_from, permissions, _data);
        } else if (erc725Function == IERC725X.execute.selector) {
            _verifyCanExecute(_from, permissions, _data);

            address to = address(bytes20(_data[48:68]));
            _verifyAllowedAddress(_from, to);

            if (to.code.length != 0) {
                _verifyAllowedStandard(_from, to);

                if (_data.length >= 168) {
                    // extract bytes4 function selector from payload passed to ERC725X.execute(...)
                    _verifyAllowedFunction(_from, bytes4(_data[164:168]));
                }
            }
        } else if (erc725Function == OwnableUnset.transferOwnership.selector) {
            if (!permissions.includesPermissions(_PERMISSION_CHANGEOWNER))
                revert NotAuthorised(_from, "TRANSFEROWNERSHIP");
        } else {
            revert("_verifyPermissions: unknown ERC725 selector");
        }
    }

    /**
     * @dev verify if `_from` has the required permissions to set some keys
     * on the linked ERC725Account
     * @param _from the address who want to set the keys
     * @param _data the ABI encoded payload `target.setData(keys, values)`
     * containing a list of keys-value pairs
     */
    function _verifyCanSetData(
        address _from,
        bytes32 _permissions,
        bytes calldata _data
    ) internal view {
        (bytes32[] memory inputKeys, bytes[] memory inputValues) = abi.decode(
            _data[4:],
            (bytes32[], bytes[])
        );

        bool isSettingERC725YKeys = false;

        // loop through the keys we are trying to set
        for (uint256 ii = 0; ii < inputKeys.length; ii++) {
            bytes32 key = inputKeys[ii];

            // prettier-ignore
            // if the key is a permission key
            if (bytes8(key) == _SET_PERMISSIONS_PREFIX) {
                _verifyCanSetPermissions(key, _from, _permissions);

                // "nullify permission keys, 
                // so that they do not get check against allowed ERC725Y keys
                inputKeys[ii] = bytes32(0);

            } else if (key == _LSP6_ADDRESS_PERMISSIONS_ARRAY_KEY) {
                uint256 arrayLength = uint256(bytes32(ERC725Y(target).getData(key)));
                uint256 newLength = uint256(bytes32(inputValues[ii]));

                if (newLength > arrayLength) {
                    if (!_permissions.includesPermissions(_PERMISSION_ADDPERMISSIONS))
                        revert NotAuthorised(_from, "ADDPERMISSIONS");
                } else {
                    if (!_permissions.includesPermissions(_PERMISSION_CHANGEPERMISSIONS))
                        revert NotAuthorised(_from, "CHANGEPERMISSIONS");
                }

            } else if (bytes16(key) == _LSP6_ADDRESS_PERMISSIONS_ARRAY_KEY_PREFIX) {

                if (!_permissions.includesPermissions(_PERMISSION_CHANGEPERMISSIONS))
                    revert NotAuthorised(_from, "CHANGEPERMISSIONS");
                    
            // if the key is any other bytes32 key
            } else {
                isSettingERC725YKeys = true;
            }
        }

        if (isSettingERC725YKeys) {
            if (!_permissions.includesPermissions(_PERMISSION_SETDATA))
                revert NotAuthorised(_from, "SETDATA");

            _verifyAllowedERC725YKeys(_from, inputKeys);
        }
    }

    function _verifyCanSetPermissions(
        bytes32 _key,
        address _from,
        bytes32 _callerPermissions
    ) internal view {
        // prettier-ignore
        // check if some permissions are already stored under this key
        if (bytes32(ERC725Y(target).getData(_key)) == bytes32(0)) {
            // if nothing is stored under this key,
            // we are trying to ADD permissions for a NEW address
            if (!_callerPermissions.includesPermissions(_PERMISSION_ADDPERMISSIONS))
                revert NotAuthorised(_from, "ADDPERMISSIONS");
        } else {
            // if there are already a value stored under this key,
            // we are trying to CHANGE the permissions of an address
            // (that has already some EXISTING permissions set)
            if (!_callerPermissions.includesPermissions(_PERMISSION_CHANGEPERMISSIONS)) 
                revert NotAuthorised(_from, "CHANGEPERMISSIONS");
        }
    }

    function _verifyAllowedERC725YKeys(address _from, bytes32[] memory _inputKeys) internal view {
<<<<<<< HEAD
        bytes memory allowedERC725YKeysEncoded = ERC725Y(account).getAllowedERC725YKeysFor(_from);
=======
        bytes memory allowedERC725YKeysEncoded = ERC725Y(target).getAllowedERC725YKeysFor(_from);
>>>>>>> 9c8b9275

        // whitelist any ERC725Y key if nothing in the list
        if (allowedERC725YKeysEncoded.length == 0) return;

        bytes32[] memory allowedERC725YKeys = abi.decode(allowedERC725YKeysEncoded, (bytes32[]));

        uint256 zeroBytesCount;
        bytes32 mask;

        // loop through each allowed ERC725Y key retrieved from storage
        for (uint256 ii = 0; ii < allowedERC725YKeys.length; ii++) {
            // required to know which part of the input key to compare against the allowed key
            zeroBytesCount = _countZeroBytes(allowedERC725YKeys[ii]);

            // loop through each keys given as input
            for (uint256 jj = 0; jj < _inputKeys.length; jj++) {
                // skip permissions keys that have been previously marked "null"
                // (when checking permission keys or allowed ERC725Y keys from previous iterations)
                if (_inputKeys[jj] == bytes32(0)) continue;

                assembly {
                    // the bitmask discard the last `n` bytes of the input key via ANDing &
                    // so to compare only the relevant parts of each ERC725Y keys
                    //
                    // `n = zeroBytesCount`
                    //
                    // eg:
                    //
                    // allowed key = 0xcafecafecafecafecafecafecafecafe00000000000000000000000000000000
                    //
                    //                        compare this part
                    //                 vvvvvvvvvvvvvvvvvvvvvvvvvvvvvvvv
                    //   input key = 0xcafecafecafecafecafecafecafecafe00000000000000000000000011223344
                    //
                    //         &                                              discard this part
                    //                                                 vvvvvvvvvvvvvvvvvvvvvvvvvvvvvvvv
                    //        mask = 0xffffffffffffffffffffffffffffffff00000000000000000000000000000000
                    //
                    // prettier-ignore
                    mask := shl(mul(8, zeroBytesCount), 0xffffffffffffffffffffffffffffffffffffffffffffffffffffffffffffffff)
                }

                if (allowedERC725YKeys[ii] == (_inputKeys[jj] & mask)) {
                    // if the input key matches the allowed key
                    // make it null to mark it as allowed
                    _inputKeys[jj] = bytes32(0);
                }
            }
        }

        for (uint256 ii = 0; ii < _inputKeys.length; ii++) {
            if (_inputKeys[ii] != bytes32(0)) revert NotAllowedERC725YKey(_from, _inputKeys[ii]);
        }
    }

    /**
     * @dev verify if `_from` has the required permissions to make an external call
     * via the linked ERC725Account
     * @param _from the address who want to run the execute function on the ERC725Account
     * @param _data the ABI encoded payload `target.execute(...)`
     */
    function _verifyCanExecute(
        address _from,
        bytes32 _permissions,
        bytes calldata _data
    ) internal pure {
        uint256 operationType = uint256(bytes32(_data[4:36]));
        uint256 value = uint256(bytes32(_data[68:100]));

        // TODO: to be removed, as delegatecall should be allowed in the future
        require(operationType != 4, "_verifyCanExecute: operation 4 `DELEGATECALL` not supported");

        (bytes32 permissionRequired, string memory operationName) = _extractPermissionFromOperation(
            operationType
        );

        if (!_permissions.includesPermissions(permissionRequired))
            revert NotAuthorised(_from, operationName);

<<<<<<< HEAD
        if ((value > 0) && !_permissions.includesPermissions(_PERMISSION_TRANSFERVALUE)) {
=======
        if ((value != 0) && !_permissions.includesPermissions(_PERMISSION_TRANSFERVALUE)) {
>>>>>>> 9c8b9275
            revert NotAuthorised(_from, "TRANSFERVALUE");
        }
    }

    /**
     * @dev verify if `_from` is authorised to interact with address `_to` via the linked ERC725Account
     * @param _from the caller address
     * @param _to the address to interact with
     */
    function _verifyAllowedAddress(address _from, address _to) internal view {
<<<<<<< HEAD
        bytes memory allowedAddresses = ERC725Y(account).getAllowedAddressesFor(_from);
=======
        bytes memory allowedAddresses = ERC725Y(target).getAllowedAddressesFor(_from);
>>>>>>> 9c8b9275

        // whitelist any address if nothing in the list
        if (allowedAddresses.length == 0) return;

        address[] memory allowedAddressesList = abi.decode(allowedAddresses, (address[]));

        for (uint256 ii = 0; ii < allowedAddressesList.length; ii++) {
            if (_to == allowedAddressesList[ii]) return;
        }
        revert NotAllowedAddress(_from, _to);
    }

    /**
     * @dev if `_from` is restricted to interact with contracts that implement a specific interface,
     * verify that `_to` implements one of these interface.
     * @param _from the caller address
     * @param _to the address of the contract to interact with
     */
    function _verifyAllowedStandard(address _from, address _to) internal view {
        bytes memory allowedStandards = ERC725Y(target).getData(
            LSP2Utils.generateBytes20MappingWithGroupingKey(
                _LSP6_ADDRESS_ALLOWEDSTANDARDS_MAP_KEY_PREFIX,
                bytes20(_from)
            )
        );

        // whitelist any standard interface (ERC165) if nothing in the list
        if (allowedStandards.length == 0) return;

        bytes4[] memory allowedStandardsList = abi.decode(allowedStandards, (bytes4[]));

        for (uint256 ii = 0; ii < allowedStandardsList.length; ii++) {
            if (_to.supportsERC165Interface(allowedStandardsList[ii])) return;
        }
        revert("Not Allowed Standards");
    }

    /**
     * @dev verify if `_from` is authorised to use the linked ERC725Account
     * to run a specific function `_functionSelector` at a target contract
     * @param _from the caller address
     * @param _functionSelector the bytes4 function selector of the function to run
     * at the target contract
     */
    function _verifyAllowedFunction(address _from, bytes4 _functionSelector) internal view {
<<<<<<< HEAD
        bytes memory allowedFunctions = ERC725Y(account).getAllowedFunctionsFor(_from);
=======
        bytes memory allowedFunctions = ERC725Y(target).getAllowedFunctionsFor(_from);
>>>>>>> 9c8b9275

        // whitelist any function if nothing in the list
        if (allowedFunctions.length == 0) return;

        bytes4[] memory allowedFunctionsList = abi.decode(allowedFunctions, (bytes4[]));

        for (uint256 ii = 0; ii < allowedFunctionsList.length; ii++) {
            if (_functionSelector == allowedFunctionsList[ii]) return;
        }
        revert NotAllowedFunction(_from, _functionSelector);
    }

    function _validateERC725Selector(bytes4 _selector) internal pure {
        // prettier-ignore
        require(
            _selector == setDataMultipleSelector ||
            _selector == IERC725X.execute.selector ||
            _selector == OwnableUnset.transferOwnership.selector,
            "_validateERC725Selector: invalid ERC725 selector"
        );
    }

    function _countZeroBytes(bytes32 _key) internal pure returns (uint256) {
        uint256 index = 31;

        // check each individual bytes of the key, starting from the end (right to left)
        // skip the empty bytes `0x00` to find the first non-empty bytes
        while (_key[index] == 0x00) index--;

        return 32 - (index + 1);
    }

    /**
     * @dev extract the required permission + a descriptive string, based on the `_operationType`
     * being run via ERC725Account.execute(...)
     * @param _operationType 0 = CALL, 1 = CREATE, 2 = CREATE2, etc... See ERC725X docs for more infos.
     * @return permissionsRequired_ (bytes32) the permission associated with the `_operationType`
     * @return operationName_ (string) the name of the opcode associated with `_operationType`
     */
    function _extractPermissionFromOperation(uint256 _operationType)
        internal
        pure
        returns (bytes32 permissionsRequired_, string memory operationName_)
    {
        require(_operationType < 5, "LSP6KeyManager: invalid operation type");

        if (_operationType == 0) return (_PERMISSION_CALL, "CALL");
        if (_operationType == 1) return (_PERMISSION_DEPLOY, "CREATE");
        if (_operationType == 2) return (_PERMISSION_DEPLOY, "CREATE2");
        if (_operationType == 3) return (_PERMISSION_STATICCALL, "STATICCALL");
    }
}<|MERGE_RESOLUTION|>--- conflicted
+++ resolved
@@ -71,11 +71,7 @@
         address recoveredAddress = ECDSA.recover(_hash, _signature);
 
         return (
-<<<<<<< HEAD
-            ERC725Y(account).getPermissionsFor(recoveredAddress).includesPermissions(
-=======
             ERC725Y(target).getPermissionsFor(recoveredAddress).includesPermissions(
->>>>>>> 9c8b9275
                 _PERMISSION_SIGN
             )
                 ? _ERC1271_MAGICVALUE
@@ -140,11 +136,7 @@
         _verifyPermissions(signer, _data);
 
         // solhint-disable avoid-low-level-calls
-<<<<<<< HEAD
-        (bool success, bytes memory result_) = address(account).call{value: 0, gas: gasleft()}(
-=======
         (bool success, bytes memory result_) = address(target).call{value: 0, gas: gasleft()}(
->>>>>>> 9c8b9275
             _data
         );
 
@@ -306,11 +298,7 @@
     }
 
     function _verifyAllowedERC725YKeys(address _from, bytes32[] memory _inputKeys) internal view {
-<<<<<<< HEAD
-        bytes memory allowedERC725YKeysEncoded = ERC725Y(account).getAllowedERC725YKeysFor(_from);
-=======
         bytes memory allowedERC725YKeysEncoded = ERC725Y(target).getAllowedERC725YKeysFor(_from);
->>>>>>> 9c8b9275
 
         // whitelist any ERC725Y key if nothing in the list
         if (allowedERC725YKeysEncoded.length == 0) return;
@@ -390,11 +378,7 @@
         if (!_permissions.includesPermissions(permissionRequired))
             revert NotAuthorised(_from, operationName);
 
-<<<<<<< HEAD
-        if ((value > 0) && !_permissions.includesPermissions(_PERMISSION_TRANSFERVALUE)) {
-=======
         if ((value != 0) && !_permissions.includesPermissions(_PERMISSION_TRANSFERVALUE)) {
->>>>>>> 9c8b9275
             revert NotAuthorised(_from, "TRANSFERVALUE");
         }
     }
@@ -405,11 +389,7 @@
      * @param _to the address to interact with
      */
     function _verifyAllowedAddress(address _from, address _to) internal view {
-<<<<<<< HEAD
-        bytes memory allowedAddresses = ERC725Y(account).getAllowedAddressesFor(_from);
-=======
         bytes memory allowedAddresses = ERC725Y(target).getAllowedAddressesFor(_from);
->>>>>>> 9c8b9275
 
         // whitelist any address if nothing in the list
         if (allowedAddresses.length == 0) return;
@@ -455,11 +435,7 @@
      * at the target contract
      */
     function _verifyAllowedFunction(address _from, bytes4 _functionSelector) internal view {
-<<<<<<< HEAD
-        bytes memory allowedFunctions = ERC725Y(account).getAllowedFunctionsFor(_from);
-=======
         bytes memory allowedFunctions = ERC725Y(target).getAllowedFunctionsFor(_from);
->>>>>>> 9c8b9275
 
         // whitelist any function if nothing in the list
         if (allowedFunctions.length == 0) return;
