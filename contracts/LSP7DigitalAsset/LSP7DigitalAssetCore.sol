--- conflicted
+++ resolved
@@ -29,12 +29,23 @@
 
     // --- Errors
 
-    error LSP7AmountExceedsBalance(uint256 balance, address tokenOwner, uint256 amount);
-    error LSP7AmountExceedsAuthorizedAmount(address tokenOwner, uint256 authorizedAmount, address operator, uint256 amount);
+    error LSP7AmountExceedsBalance(
+        uint256 balance,
+        address tokenOwner,
+        uint256 amount
+    );
+    error LSP7AmountExceedsAuthorizedAmount(
+        address tokenOwner,
+        uint256 authorizedAmount,
+        address operator,
+        uint256 amount
+    );
     error LSP7CannotUseAddressZeroAsOperator();
     error LSP7CannotSendWithAddressZero();
     error LSP7InvalidTransferBatch();
-    error LSP7NotifyTokenReceiverContractMissingLSP1Interface(address tokenReceiver);
+    error LSP7NotifyTokenReceiverContractMissingLSP1Interface(
+        address tokenReceiver
+    );
     error LSP7NotifyTokenReceiverIsEOA(address tokenReceiver);
 
     // --- Storage
@@ -133,14 +144,15 @@
         if (operator != from) {
             uint256 operatorAmount = _operatorAuthorizedAmount[from][operator];
             if (amount > operatorAmount) {
-                revert LSP7AmountExceedsAuthorizedAmount(from, operatorAmount, operator, amount);
+                revert LSP7AmountExceedsAuthorizedAmount(
+                    from,
+                    operatorAmount,
+                    operator,
+                    amount
+                );
             }
 
-            _updateOperator(
-                from,
-                operator,
-                operatorAmount - amount
-            );
+            _updateOperator(from, operator, operatorAmount - amount);
         }
 
         _transfer(from, to, amount, force, data);
@@ -156,9 +168,11 @@
         bool force,
         bytes[] memory data
     ) external virtual override {
-        if (from.length != to.length ||
-                from.length != amount.length ||
-                from.length != data.length) {
+        if (
+            from.length != to.length ||
+            from.length != amount.length ||
+            from.length != data.length
+        ) {
             revert LSP7InvalidTransferBatch();
         }
 
@@ -219,7 +233,7 @@
         bool force,
         bytes memory data
     ) internal virtual {
-        if (to == address(0)){
+        if (to == address(0)) {
             revert LSP7CannotSendWithAddressZero();
         }
 
@@ -262,9 +276,16 @@
 
         address operator = _msgSender();
         if (operator != from) {
-            uint256 authorizedAmount = _operatorAuthorizedAmount[from][operator];
+            uint256 authorizedAmount = _operatorAuthorizedAmount[from][
+                operator
+            ];
             if (amount > authorizedAmount) {
-                revert LSP7AmountExceedsAuthorizedAmount(from, authorizedAmount, operator, amount);
+                revert LSP7AmountExceedsAuthorizedAmount(
+                    from,
+                    authorizedAmount,
+                    operator,
+                    amount
+                );
             }
             _operatorAuthorizedAmount[from][operator] -= amount;
         }
@@ -393,13 +414,8 @@
                 packedData
             );
         } else if (!force) {
-<<<<<<< HEAD
             if (to.code.length > 0) {
-                revert("LSP7: token receiver contract missing LSP1 interface");
-=======
-            if (to.isContract()) {
                 revert LSP7NotifyTokenReceiverContractMissingLSP1Interface(to);
->>>>>>> 9469a23d
             } else {
                 revert LSP7NotifyTokenReceiverIsEOA(to);
             }
